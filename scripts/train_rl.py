--- conflicted
+++ resolved
@@ -112,6 +112,8 @@
                     help="random seed for testing (default: 0)")
 parser.add_argument("--test-episodes", type=int, default=200,
                     help="Number of episodes to use for testing (default: 200)")
+parser.add_argument("--pretrained-model", default=None,
+                    help='If you\'re using a pre-trained model and want the fine-tuned one to have a new name')
 
 args = parser.parse_args()
 
@@ -184,20 +186,11 @@
         acmodel = utils.load_model(args.pretrained_model, raise_not_found=True)
     else:
         acmodel = ACModel(obss_preprocessor.obs_space, envs[0].action_space,
-                          args.image_dim, args.memory_dim,
+                          args.image_dim, args.memory_dim, args.instr_dim,
                           not args.no_instr, args.instr_arch, not args.no_mem, args.arch, args.aux_loss)
 
 obss_preprocessor.vocab.save()
 utils.save_model(acmodel, args.model)
-
-<<<<<<< HEAD
-=======
-if acmodel is None:
-    acmodel = ACModel(obss_preprocessor.obs_space, envs[0].action_space,
-                      args.image_dim, args.memory_dim, args.instr_dim,
-                      not args.no_instr, args.instr_arch, not args.no_mem, args.arch, args.aux_loss)
-    utils.save_model(acmodel, model_name)
->>>>>>> cea499ec
 if torch.cuda.is_available():
     acmodel.cuda()
 if len(args.aux_loss) > 0:
