--- conflicted
+++ resolved
@@ -1,10 +1,6 @@
 import numpy as np
-
-<<<<<<< HEAD
-=======
 import gym
 
->>>>>>> daefe77c
 # Returns the performance of the agent on the environment for a particular number of episodes.
 def evaluate(agent, env, episodes, model_agent=True, offsets=None):
     # Initialize logs
@@ -44,7 +40,6 @@
     if model_agent:
         agent.model.train()
     return logs
-<<<<<<< HEAD
 
 # Function used for evaluation when using multiple processors
 def evaluateProc(agent, penv, episodes, log_dict, env_names, proc_id, model_agent = True):
@@ -86,9 +81,6 @@
     if model_agent:
         agent.model.train()
     log_dict[proc_id] = logs
-
-
-=======
     
 
 class ManyEnvs(gym.Env):
@@ -151,4 +143,3 @@
         logs["return_per_episode"].extend(list(returns))
 
     return logs
->>>>>>> daefe77c
