from abc import ABC, abstractmethod
import torch
import numpy as np
from .. import utils
from babyai.agents.bot import Bot


class Agent(ABC):
    """An abstraction of the behavior of an agent. The agent is able:
    - to choose an action given an observation,
    - to analyze the feedback (i.e. reward and done state) of its action."""

    def on_reset(self):
        pass

    @abstractmethod
    def act(self, obs):
        """Propose an action based on observation.

        Returns a dict, with 'action` entry containing the proposed action,
        and optionaly other entries containing auxiliary information
        (e.g. value function).

        """
        pass

    @abstractmethod
    def analyze_feedback(self, reward, done):
        pass


class ModelAgent(Agent):
    """A model-based agent. This agent behaves using a model."""

    def __init__(self, model_name, obss_preprocessor, argmax):
        self.obss_preprocessor = obss_preprocessor
        self.model = utils.load_model(model_name)
        self.argmax = argmax

        if self.model.recurrent:
            self._initialize_memory()

    def _initialize_memory(self):
        self.memory = torch.zeros(1, self.model.memory_size)

    def act(self, obs):
        preprocessed_obs = self.obss_preprocessor([obs])

        with torch.no_grad():
            if self.model.recurrent:
                dist, value, self.memory = self.model(preprocessed_obs, self.memory)
            else:
                dist, value = self.model(preprocessed_obs)

        if self.argmax:
            action = dist.probs.max(1, keepdim=True)[1]
        else:
            action = dist.sample()
<<<<<<< HEAD
        return action
=======

        return {'action': action,
                'dist': dist,
                'value': value}
>>>>>>> ae44ceb2

    def analyze_feedback(self, reward, done):
        if done and self.model.recurrent:
            self._initialize_memory()


class DemoAgent(Agent):
    """A demonstration-based agent. This agent behaves using demonstrations."""

    def __init__(self, demos, env_name, origin):
        self.demos_path = utils.get_demos_path(demos, env_name, origin, valid=False)
        self.demos = utils.load_demos(self.demos_path)
        self.demo_id = 0
        self.step_id = 0

    @staticmethod
    def check_obss_equality(obs1, obs2):
        if not(obs1.keys() == obs2.keys()):
            return False
        for key in obs1.keys():
            if type(obs1[key]) in (str, int):
                if not(obs1[key] == obs2[key]):
                    return False
            else:
                if not (obs1[key] == obs2[key]).all():
                    return False
        return True

    def act(self, obs):
        if self.demo_id >= len(self.demos):
            raise ValueError("No demonstration remaining")
        expected_obs = self.demos[self.demo_id][0][self.step_id][0]
        assert DemoAgent.check_obss_equality(obs, expected_obs), "The observations do not match"

        return {'action': self.demos[self.demo_id][0][self.step_id][1]}

    def analyze_feedback(self, reward, done):
        self.step_id += 1

        if done:
            self.demo_id += 1
            self.step_id = 0


class BotAgent:
    def __init__(self, env):
        """An agent based on a GOFAI bot."""
        self.env = env
        self.on_reset()

    def on_reset(self):
        self.bot = Bot(self.env)

    def act(self, *args, **kwargs):
        return {'action': self.bot.step()}

    def analyze_feedback(self, reward, done):
        pass


def load_agent(args, env):
    if args.model == 'BOT':
        return BotAgent(env)
    elif args.model is not None:
        obss_preprocessor = utils.ObssPreprocessor(args.model, env.observation_space)
        return ModelAgent(args.model, obss_preprocessor, args.argmax)
    elif args.demos_origin is not None or args.demos is not None:
        return DemoAgent(demos=args.demos, env_name=args.env, origin=args.demos_origin)<|MERGE_RESOLUTION|>--- conflicted
+++ resolved
@@ -56,14 +56,10 @@
             action = dist.probs.max(1, keepdim=True)[1]
         else:
             action = dist.sample()
-<<<<<<< HEAD
-        return action
-=======
 
         return {'action': action,
                 'dist': dist,
                 'value': value}
->>>>>>> ae44ceb2
 
     def analyze_feedback(self, reward, done):
         if done and self.model.recurrent:
